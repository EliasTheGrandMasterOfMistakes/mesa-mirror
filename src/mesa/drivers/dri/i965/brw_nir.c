--- conflicted
+++ resolved
@@ -156,14 +156,9 @@
    nir_validate_shader(nir);
 
    if (shader_prog) {
-<<<<<<< HEAD
-      nir_lower_samplers(nir, shader_prog, stage);
+      nir_lower_samplers(nir, shader_prog);
    } else {
       nir_lower_samplers_for_vk(nir);
-=======
-      nir_lower_samplers(nir, shader_prog);
-      nir_validate_shader(nir);
->>>>>>> 1d2a844e
    }
    nir_validate_shader(nir);
 
