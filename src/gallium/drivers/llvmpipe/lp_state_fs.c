/**************************************************************************
 * 
 * Copyright 2009 VMware, Inc.
 * Copyright 2007 Tungsten Graphics, Inc., Cedar Park, Texas.
 * All Rights Reserved.
 * 
 * Permission is hereby granted, free of charge, to any person obtaining a
 * copy of this software and associated documentation files (the
 * "Software"), to deal in the Software without restriction, including
 * without limitation the rights to use, copy, modify, merge, publish,
 * distribute, sub license, and/or sell copies of the Software, and to
 * permit persons to whom the Software is furnished to do so, subject to
 * the following conditions:
 * 
 * The above copyright notice and this permission notice (including the
 * next paragraph) shall be included in all copies or substantial portions
 * of the Software.
 * 
 * THE SOFTWARE IS PROVIDED "AS IS", WITHOUT WARRANTY OF ANY KIND, EXPRESS
 * OR IMPLIED, INCLUDING BUT NOT LIMITED TO THE WARRANTIES OF
 * MERCHANTABILITY, FITNESS FOR A PARTICULAR PURPOSE AND NON-INFRINGEMENT.
 * IN NO EVENT SHALL TUNGSTEN GRAPHICS AND/OR ITS SUPPLIERS BE LIABLE FOR
 * ANY CLAIM, DAMAGES OR OTHER LIABILITY, WHETHER IN AN ACTION OF CONTRACT,
 * TORT OR OTHERWISE, ARISING FROM, OUT OF OR IN CONNECTION WITH THE
 * SOFTWARE OR THE USE OR OTHER DEALINGS IN THE SOFTWARE.
 * 
 **************************************************************************/

/**
 * @file
 * Code generate the whole fragment pipeline.
 *
 * The fragment pipeline consists of the following stages:
 * - triangle edge in/out testing
 * - scissor test
 * - stipple (TBI)
 * - early depth test
 * - fragment shader
 * - alpha test
 * - depth/stencil test (stencil TBI)
 * - blending
 *
 * This file has only the glue to assembly the fragment pipeline.  The actual
 * plumbing of converting Gallium state into LLVM IR is done elsewhere, in the
 * lp_bld_*.[ch] files, and in a complete generic and reusable way. Here we
 * muster the LLVM JIT execution engine to create a function that follows an
 * established binary interface and that can be called from C directly.
 *
 * A big source of complexity here is that we often want to run different
 * stages with different precisions and data types and precisions. For example,
 * the fragment shader needs typically to be done in floats, but the
 * depth/stencil test and blending is better done in the type that most closely
 * matches the depth/stencil and color buffer respectively.
 *
 * Since the width of a SIMD vector register stays the same regardless of the
 * element type, different types imply different number of elements, so we must
 * code generate more instances of the stages with larger types to be able to
 * feed/consume the stages with smaller types.
 *
 * @author Jose Fonseca <jfonseca@vmware.com>
 */

#include <limits.h>
#include "pipe/p_defines.h"
#include "util/u_memory.h"
#include "util/u_format.h"
#include "util/u_debug_dump.h"
<<<<<<< HEAD
#include "util/u_time.h"
#include "pipe/internal/p_winsys_screen.h"
=======
>>>>>>> 12eb32e3
#include "pipe/p_shader_tokens.h"
#include "draw/draw_context.h"
#include "tgsi/tgsi_dump.h"
#include "tgsi/tgsi_scan.h"
#include "tgsi/tgsi_parse.h"
#include "lp_bld_type.h"
#include "lp_bld_const.h"
#include "lp_bld_conv.h"
#include "lp_bld_intr.h"
#include "lp_bld_logic.h"
#include "lp_bld_depth.h"
#include "lp_bld_interp.h"
#include "lp_bld_tgsi.h"
#include "lp_bld_alpha.h"
#include "lp_bld_blend.h"
#include "lp_bld_swizzle.h"
#include "lp_bld_flow.h"
#include "lp_bld_debug.h"
#include "lp_buffer.h"
#include "lp_context.h"
#include "lp_debug.h"
#include "lp_perf.h"
#include "lp_screen.h"
#include "lp_setup.h"
#include "lp_state.h"
#include "lp_tex_sample.h"


static const unsigned char quad_offset_x[4] = {0, 1, 0, 1};
static const unsigned char quad_offset_y[4] = {0, 0, 1, 1};


/*
 * Derive from the quad's upper left scalar coordinates the coordinates for
 * all other quad pixels
 */
static void
generate_pos0(LLVMBuilderRef builder,
              LLVMValueRef x,
              LLVMValueRef y,
              LLVMValueRef *x0,
              LLVMValueRef *y0)
{
   LLVMTypeRef int_elem_type = LLVMInt32Type();
   LLVMTypeRef int_vec_type = LLVMVectorType(int_elem_type, QUAD_SIZE);
   LLVMTypeRef elem_type = LLVMFloatType();
   LLVMTypeRef vec_type = LLVMVectorType(elem_type, QUAD_SIZE);
   LLVMValueRef x_offsets[QUAD_SIZE];
   LLVMValueRef y_offsets[QUAD_SIZE];
   unsigned i;

   x = lp_build_broadcast(builder, int_vec_type, x);
   y = lp_build_broadcast(builder, int_vec_type, y);

   for(i = 0; i < QUAD_SIZE; ++i) {
      x_offsets[i] = LLVMConstInt(int_elem_type, quad_offset_x[i], 0);
      y_offsets[i] = LLVMConstInt(int_elem_type, quad_offset_y[i], 0);
   }

   x = LLVMBuildAdd(builder, x, LLVMConstVector(x_offsets, QUAD_SIZE), "");
   y = LLVMBuildAdd(builder, y, LLVMConstVector(y_offsets, QUAD_SIZE), "");

   *x0 = LLVMBuildSIToFP(builder, x, vec_type, "");
   *y0 = LLVMBuildSIToFP(builder, y, vec_type, "");
}


/**
 * Generate the depth test.
 */
static void
generate_depth(LLVMBuilderRef builder,
               const struct lp_fragment_shader_variant_key *key,
               struct lp_type src_type,
               struct lp_build_mask_context *mask,
               LLVMValueRef src,
               LLVMValueRef dst_ptr)
{
   const struct util_format_description *format_desc;
   struct lp_type dst_type;

   if(!key->depth.enabled)
      return;

   format_desc = util_format_description(key->zsbuf_format);
   assert(format_desc);

   /*
    * Depths are expected to be between 0 and 1, even if they are stored in
    * floats. Setting these bits here will ensure that the lp_build_conv() call
    * below won't try to unnecessarily clamp the incoming values.
    */
   if(src_type.floating) {
      src_type.sign = FALSE;
      src_type.norm = TRUE;
   }
   else {
      assert(!src_type.sign);
      assert(src_type.norm);
   }

   /* Pick the depth type. */
   dst_type = lp_depth_type(format_desc, src_type.width*src_type.length);

   /* FIXME: Cope with a depth test type with a different bit width. */
   assert(dst_type.width == src_type.width);
   assert(dst_type.length == src_type.length);

   lp_build_conv(builder, src_type, dst_type, &src, 1, &src, 1);

   dst_ptr = LLVMBuildBitCast(builder,
                              dst_ptr,
                              LLVMPointerType(lp_build_vec_type(dst_type), 0), "");

   lp_build_depth_test(builder,
                       &key->depth,
                       dst_type,
                       format_desc,
                       mask,
                       src,
                       dst_ptr);
}


/**
 * Generate the code to do inside/outside triangle testing for the
 * four pixels in a 2x2 quad.  This will set the four elements of the
 * quad mask vector to 0 or ~0.
 * \param i  which quad of the quad group to test, in [0,3]
 */
static void
generate_tri_edge_mask(LLVMBuilderRef builder,
                       unsigned i,
                       LLVMValueRef *mask,      /* ivec4, out */
                       LLVMValueRef c0,         /* int32 */
                       LLVMValueRef c1,         /* int32 */
                       LLVMValueRef c2,         /* int32 */
                       LLVMValueRef step0_ptr,  /* ivec4 */
                       LLVMValueRef step1_ptr,  /* ivec4 */
                       LLVMValueRef step2_ptr)  /* ivec4 */
{
#define OPTIMIZE_IN_OUT_TEST 0
#if OPTIMIZE_IN_OUT_TEST
   struct lp_build_if_state ifctx;
   LLVMValueRef not_draw_all;
#endif
   struct lp_build_flow_context *flow;
   struct lp_type i32_type;
   LLVMTypeRef i32vec4_type, mask_type;
   LLVMValueRef c0_vec, c1_vec, c2_vec;
   LLVMValueRef in_out_mask;

   assert(i < 4);
   
   /* int32 vector type */
   memset(&i32_type, 0, sizeof i32_type);
   i32_type.floating = FALSE; /* values are integers */
   i32_type.sign = TRUE;      /* values are signed */
   i32_type.norm = FALSE;     /* values are not normalized */
   i32_type.width = 32;       /* 32-bit int values */
   i32_type.length = 4;       /* 4 elements per vector */

   i32vec4_type = lp_build_int32_vec4_type();

   mask_type = LLVMIntType(32 * 4);

   /*
    * Use a conditional here to do detailed pixel in/out testing.
    * We only have to do this if c0 != INT_MIN.
    */
   flow = lp_build_flow_create(builder);
   lp_build_flow_scope_begin(flow);

   {
#if OPTIMIZE_IN_OUT_TEST
      /* not_draw_all = (c0 != INT_MIN) */
      not_draw_all = LLVMBuildICmp(builder,
                                   LLVMIntNE,
                                   c0,
                                   LLVMConstInt(LLVMInt32Type(), INT_MIN, 0),
                                   "");

      in_out_mask = lp_build_int_const_scalar(i32_type, ~0);


      lp_build_flow_scope_declare(flow, &in_out_mask);

      /* if (not_draw_all) {... */
      lp_build_if(&ifctx, flow, builder, not_draw_all);
#endif
      {
         LLVMValueRef step0_vec, step1_vec, step2_vec;
         LLVMValueRef m0_vec, m1_vec, m2_vec;
         LLVMValueRef index, m;

         /* c0_vec = {c0, c0, c0, c0}
          * Note that we emit this code four times but LLVM optimizes away
          * three instances of it.
          */
         c0_vec = lp_build_broadcast(builder, i32vec4_type, c0);
         c1_vec = lp_build_broadcast(builder, i32vec4_type, c1);
         c2_vec = lp_build_broadcast(builder, i32vec4_type, c2);
         lp_build_name(c0_vec, "edgeconst0vec");
         lp_build_name(c1_vec, "edgeconst1vec");
         lp_build_name(c2_vec, "edgeconst2vec");

         /* load step0vec, step1, step2 vec from memory */
         index = LLVMConstInt(LLVMInt32Type(), i, 0);
         step0_vec = LLVMBuildLoad(builder, LLVMBuildGEP(builder, step0_ptr, &index, 1, ""), "");
         step1_vec = LLVMBuildLoad(builder, LLVMBuildGEP(builder, step1_ptr, &index, 1, ""), "");
         step2_vec = LLVMBuildLoad(builder, LLVMBuildGEP(builder, step2_ptr, &index, 1, ""), "");
         lp_build_name(step0_vec, "step0vec");
         lp_build_name(step1_vec, "step1vec");
         lp_build_name(step2_vec, "step2vec");

         /* m0_vec = step0_ptr[i] > c0_vec */
         m0_vec = lp_build_compare(builder, i32_type, PIPE_FUNC_GREATER, step0_vec, c0_vec);
         m1_vec = lp_build_compare(builder, i32_type, PIPE_FUNC_GREATER, step1_vec, c1_vec);
         m2_vec = lp_build_compare(builder, i32_type, PIPE_FUNC_GREATER, step2_vec, c2_vec);

         /* in_out_mask = m0_vec & m1_vec & m2_vec */
         m = LLVMBuildAnd(builder, m0_vec, m1_vec, "");
         in_out_mask = LLVMBuildAnd(builder, m, m2_vec, "");
         lp_build_name(in_out_mask, "inoutmaskvec");
      }
#if OPTIMIZE_IN_OUT_TEST
      lp_build_endif(&ifctx);
#endif

   }
   lp_build_flow_scope_end(flow);
   lp_build_flow_destroy(flow);

   /* This is the initial alive/dead pixel mask for a quad of four pixels.
    * It's an int[4] vector with each word set to 0 or ~0.
    * Words will get cleared when pixels faile the Z test, etc.
    */
   *mask = in_out_mask;
}


static LLVMValueRef
generate_scissor_test(LLVMBuilderRef builder,
                      LLVMValueRef context_ptr,
                      const struct lp_build_interp_soa_context *interp,
                      struct lp_type type)
{
   LLVMTypeRef vec_type = lp_build_vec_type(type);
   LLVMValueRef xpos = interp->pos[0], ypos = interp->pos[1];
   LLVMValueRef xmin, ymin, xmax, ymax;
   LLVMValueRef m0, m1, m2, m3, m;

   /* xpos, ypos contain the window coords for the four pixels in the quad */
   assert(xpos);
   assert(ypos);

   /* get the current scissor bounds, convert to vectors */
   xmin = lp_jit_context_scissor_xmin_value(builder, context_ptr);
   xmin = lp_build_broadcast(builder, vec_type, xmin);

   ymin = lp_jit_context_scissor_ymin_value(builder, context_ptr);
   ymin = lp_build_broadcast(builder, vec_type, ymin);

   xmax = lp_jit_context_scissor_xmax_value(builder, context_ptr);
   xmax = lp_build_broadcast(builder, vec_type, xmax);

   ymax = lp_jit_context_scissor_ymax_value(builder, context_ptr);
   ymax = lp_build_broadcast(builder, vec_type, ymax);

   /* compare the fragment's position coordinates against the scissor bounds */
   m0 = lp_build_compare(builder, type, PIPE_FUNC_GEQUAL, xpos, xmin);
   m1 = lp_build_compare(builder, type, PIPE_FUNC_GEQUAL, ypos, ymin);
   m2 = lp_build_compare(builder, type, PIPE_FUNC_LESS, xpos, xmax);
   m3 = lp_build_compare(builder, type, PIPE_FUNC_LESS, ypos, ymax);

   /* AND all the masks together */
   m = LLVMBuildAnd(builder, m0, m1, "");
   m = LLVMBuildAnd(builder, m, m2, "");
   m = LLVMBuildAnd(builder, m, m3, "");

   lp_build_name(m, "scissormask");

   return m;
}


static LLVMValueRef
build_int32_vec_const(int value)
{
   struct lp_type i32_type;

   memset(&i32_type, 0, sizeof i32_type);
   i32_type.floating = FALSE; /* values are integers */
   i32_type.sign = TRUE;      /* values are signed */
   i32_type.norm = FALSE;     /* values are not normalized */
   i32_type.width = 32;       /* 32-bit int values */
   i32_type.length = 4;       /* 4 elements per vector */
   return lp_build_int_const_scalar(i32_type, value);
}



/**
 * Generate the fragment shader, depth/stencil test, and alpha tests.
 * \param i  which quad in the tile, in range [0,3]
 * \param do_tri_test  if 1, do triangle edge in/out testing
 */
static void
generate_fs(struct llvmpipe_context *lp,
            struct lp_fragment_shader *shader,
            const struct lp_fragment_shader_variant_key *key,
            LLVMBuilderRef builder,
            struct lp_type type,
            LLVMValueRef context_ptr,
            unsigned i,
            const struct lp_build_interp_soa_context *interp,
            struct lp_build_sampler_soa *sampler,
            LLVMValueRef *pmask,
            LLVMValueRef (*color)[4],
            LLVMValueRef depth_ptr,
            unsigned do_tri_test,
            LLVMValueRef c0,
            LLVMValueRef c1,
            LLVMValueRef c2,
            LLVMValueRef step0_ptr,
            LLVMValueRef step1_ptr,
            LLVMValueRef step2_ptr)
{
   const struct tgsi_token *tokens = shader->base.tokens;
   LLVMTypeRef elem_type;
   LLVMTypeRef vec_type;
   LLVMTypeRef int_vec_type;
   LLVMValueRef consts_ptr;
   LLVMValueRef outputs[PIPE_MAX_SHADER_OUTPUTS][NUM_CHANNELS];
   LLVMValueRef z = interp->pos[2];
   struct lp_build_flow_context *flow;
   struct lp_build_mask_context mask;
   boolean early_depth_test;
   unsigned attrib;
   unsigned chan;
   unsigned cbuf;

   assert(i < 4);

   elem_type = lp_build_elem_type(type);
   vec_type = lp_build_vec_type(type);
   int_vec_type = lp_build_int_vec_type(type);

   consts_ptr = lp_jit_context_constants(builder, context_ptr);

   flow = lp_build_flow_create(builder);

   memset(outputs, 0, sizeof outputs);

   lp_build_flow_scope_begin(flow);

   /* Declare the color and z variables */
   for(cbuf = 0; cbuf < key->nr_cbufs; cbuf++) {
      for(chan = 0; chan < NUM_CHANNELS; ++chan) {
	 color[cbuf][chan] = LLVMGetUndef(vec_type);
	 lp_build_flow_scope_declare(flow, &color[cbuf][chan]);
      }
   }
   lp_build_flow_scope_declare(flow, &z);

   /* do triangle edge testing */
   if (do_tri_test) {
      generate_tri_edge_mask(builder, i, pmask,
                             c0, c1, c2, step0_ptr, step1_ptr, step2_ptr);
   }
   else {
      *pmask = build_int32_vec_const(~0);
   }

   /* 'mask' will control execution based on quad's pixel alive/killed state */
   lp_build_mask_begin(&mask, flow, type, *pmask);

   if (key->scissor) {
      LLVMValueRef smask =
         generate_scissor_test(builder, context_ptr, interp, type);
      lp_build_mask_update(&mask, smask);
   }

   early_depth_test =
      key->depth.enabled &&
      !key->alpha.enabled &&
      !shader->info.uses_kill &&
      !shader->info.writes_z;

   if(early_depth_test)
      generate_depth(builder, key,
                     type, &mask,
                     z, depth_ptr);

   lp_build_tgsi_soa(builder, tokens, type, &mask,
                     consts_ptr, interp->pos, interp->inputs,
                     outputs, sampler);

   for (attrib = 0; attrib < shader->info.num_outputs; ++attrib) {
      for(chan = 0; chan < NUM_CHANNELS; ++chan) {
         if(outputs[attrib][chan]) {
            lp_build_name(outputs[attrib][chan], "output%u.%u.%c", i, attrib, "xyzw"[chan]);

            switch (shader->info.output_semantic_name[attrib]) {
            case TGSI_SEMANTIC_COLOR:
               {
                  unsigned cbuf = shader->info.output_semantic_index[attrib];

                  lp_build_name(outputs[attrib][chan], "color%u.%u.%c", i, attrib, "rgba"[chan]);

                  /* Alpha test */
                  /* XXX: should the alpha reference value be passed separately? */
		  /* XXX: should only test the final assignment to alpha */
                  if(cbuf == 0 && chan == 3) {
                     LLVMValueRef alpha = outputs[attrib][chan];
                     LLVMValueRef alpha_ref_value;
                     alpha_ref_value = lp_jit_context_alpha_ref_value(builder, context_ptr);
                     alpha_ref_value = lp_build_broadcast(builder, vec_type, alpha_ref_value);
                     lp_build_alpha_test(builder, &key->alpha, type,
                                         &mask, alpha, alpha_ref_value);
                  }

		  color[cbuf][chan] = outputs[attrib][chan];
                  break;
               }

            case TGSI_SEMANTIC_POSITION:
               if(chan == 2)
                  z = outputs[attrib][chan];
               break;
            }
         }
      }
   }

   if(!early_depth_test)
      generate_depth(builder, key,
                     type, &mask,
                     z, depth_ptr);

   lp_build_mask_end(&mask);

   lp_build_flow_scope_end(flow);

   lp_build_flow_destroy(flow);

   *pmask = mask.value;

}


/**
 * Generate color blending and color output.
 */
static void
generate_blend(const struct pipe_blend_state *blend,
               LLVMBuilderRef builder,
               struct lp_type type,
               LLVMValueRef context_ptr,
               LLVMValueRef mask,
               LLVMValueRef *src,
               LLVMValueRef dst_ptr)
{
   struct lp_build_context bld;
   struct lp_build_flow_context *flow;
   struct lp_build_mask_context mask_ctx;
   LLVMTypeRef vec_type;
   LLVMTypeRef int_vec_type;
   LLVMValueRef const_ptr;
   LLVMValueRef con[4];
   LLVMValueRef dst[4];
   LLVMValueRef res[4];
   unsigned chan;

   lp_build_context_init(&bld, builder, type);

   flow = lp_build_flow_create(builder);

   /* we'll use this mask context to skip blending if all pixels are dead */
   lp_build_mask_begin(&mask_ctx, flow, type, mask);

   vec_type = lp_build_vec_type(type);
   int_vec_type = lp_build_int_vec_type(type);

   const_ptr = lp_jit_context_blend_color(builder, context_ptr);
   const_ptr = LLVMBuildBitCast(builder, const_ptr,
                                LLVMPointerType(vec_type, 0), "");

   for(chan = 0; chan < 4; ++chan) {
      LLVMValueRef index = LLVMConstInt(LLVMInt32Type(), chan, 0);
      con[chan] = LLVMBuildLoad(builder, LLVMBuildGEP(builder, const_ptr, &index, 1, ""), "");

      dst[chan] = LLVMBuildLoad(builder, LLVMBuildGEP(builder, dst_ptr, &index, 1, ""), "");

      lp_build_name(con[chan], "con.%c", "rgba"[chan]);
      lp_build_name(dst[chan], "dst.%c", "rgba"[chan]);
   }

   lp_build_blend_soa(builder, blend, type, src, dst, con, res);

   for(chan = 0; chan < 4; ++chan) {
      if(blend->rt[0].colormask & (1 << chan)) {
         LLVMValueRef index = LLVMConstInt(LLVMInt32Type(), chan, 0);
         lp_build_name(res[chan], "res.%c", "rgba"[chan]);
         res[chan] = lp_build_select(&bld, mask, res[chan], dst[chan]);
         LLVMBuildStore(builder, res[chan], LLVMBuildGEP(builder, dst_ptr, &index, 1, ""));
      }
   }

   lp_build_mask_end(&mask_ctx);
   lp_build_flow_destroy(flow);
}


/**
 * Generate the runtime callable function for the whole fragment pipeline.
 * Note that the function which we generate operates on a block of 16
 * pixels at at time.  The block contains 2x2 quads.  Each quad contains
 * 2x2 pixels.
 */
static void
generate_fragment(struct llvmpipe_context *lp,
                  struct lp_fragment_shader *shader,
                  struct lp_fragment_shader_variant *variant,
                  unsigned do_tri_test)
{
   struct llvmpipe_screen *screen = llvmpipe_screen(lp->pipe.screen);
   const struct lp_fragment_shader_variant_key *key = &variant->key;
   struct lp_type fs_type;
   struct lp_type blend_type;
   LLVMTypeRef fs_elem_type;
   LLVMTypeRef fs_vec_type;
   LLVMTypeRef fs_int_vec_type;
   LLVMTypeRef blend_vec_type;
   LLVMTypeRef blend_int_vec_type;
   LLVMTypeRef arg_types[14];
   LLVMTypeRef func_type;
   LLVMTypeRef int32_vec4_type = lp_build_int32_vec4_type();
   LLVMValueRef context_ptr;
   LLVMValueRef x;
   LLVMValueRef y;
   LLVMValueRef a0_ptr;
   LLVMValueRef dadx_ptr;
   LLVMValueRef dady_ptr;
   LLVMValueRef color_ptr_ptr;
   LLVMValueRef depth_ptr;
   LLVMValueRef c0, c1, c2, step0_ptr, step1_ptr, step2_ptr;
   LLVMBasicBlockRef block;
   LLVMBuilderRef builder;
   LLVMValueRef x0;
   LLVMValueRef y0;
   struct lp_build_sampler_soa *sampler;
   struct lp_build_interp_soa_context interp;
   LLVMValueRef fs_mask[LP_MAX_VECTOR_LENGTH];
   LLVMValueRef fs_out_color[PIPE_MAX_COLOR_BUFS][NUM_CHANNELS][LP_MAX_VECTOR_LENGTH];
   LLVMValueRef blend_mask;
   LLVMValueRef blend_in_color[NUM_CHANNELS];
   LLVMValueRef function;
   unsigned num_fs;
   unsigned i;
   unsigned chan;
   unsigned cbuf;

<<<<<<< HEAD
=======
   if (LP_DEBUG & DEBUG_JIT) {
      tgsi_dump(shader->base.tokens, 0);
      if(key->depth.enabled) {
         debug_printf("depth.format = %s\n", pf_name(key->zsbuf_format));
         debug_printf("depth.func = %s\n", debug_dump_func(key->depth.func, TRUE));
         debug_printf("depth.writemask = %u\n", key->depth.writemask);
      }
      if(key->alpha.enabled) {
         debug_printf("alpha.func = %s\n", debug_dump_func(key->alpha.func, TRUE));
         debug_printf("alpha.ref_value = %f\n", key->alpha.ref_value);
      }
      if(key->blend.logicop_enable) {
         debug_printf("blend.logicop_func = %u\n", key->blend.logicop_func);
      }
      else if(key->blend.rt[0].blend_enable) {
         debug_printf("blend.rgb_func = %s\n",   debug_dump_blend_func  (key->blend.rt[0].rgb_func, TRUE));
         debug_printf("rgb_src_factor = %s\n",   debug_dump_blend_factor(key->blend.rt[0].rgb_src_factor, TRUE));
         debug_printf("rgb_dst_factor = %s\n",   debug_dump_blend_factor(key->blend.rt[0].rgb_dst_factor, TRUE));
         debug_printf("alpha_func = %s\n",       debug_dump_blend_func  (key->blend.rt[0].alpha_func, TRUE));
         debug_printf("alpha_src_factor = %s\n", debug_dump_blend_factor(key->blend.rt[0].alpha_src_factor, TRUE));
         debug_printf("alpha_dst_factor = %s\n", debug_dump_blend_factor(key->blend.rt[0].alpha_dst_factor, TRUE));
      }
      debug_printf("blend.colormask = 0x%x\n", key->blend.rt[0].colormask);
      for(i = 0; i < PIPE_MAX_SAMPLERS; ++i) {
         if(key->sampler[i].format) {
            debug_printf("sampler[%u] = \n", i);
            debug_printf("  .format = %s\n",
                         pf_name(key->sampler[i].format));
            debug_printf("  .target = %s\n",
                         debug_dump_tex_target(key->sampler[i].target, TRUE));
            debug_printf("  .pot = %u %u %u\n",
                         key->sampler[i].pot_width,
                         key->sampler[i].pot_height,
                         key->sampler[i].pot_depth);
            debug_printf("  .wrap = %s %s %s\n",
                         debug_dump_tex_wrap(key->sampler[i].wrap_s, TRUE),
                         debug_dump_tex_wrap(key->sampler[i].wrap_t, TRUE),
                         debug_dump_tex_wrap(key->sampler[i].wrap_r, TRUE));
            debug_printf("  .min_img_filter = %s\n",
                         debug_dump_tex_filter(key->sampler[i].min_img_filter, TRUE));
            debug_printf("  .min_mip_filter = %s\n",
                         debug_dump_tex_mipfilter(key->sampler[i].min_mip_filter, TRUE));
            debug_printf("  .mag_img_filter = %s\n",
                         debug_dump_tex_filter(key->sampler[i].mag_img_filter, TRUE));
            if(key->sampler[i].compare_mode != PIPE_TEX_COMPARE_NONE)
               debug_printf("  .compare_func = %s\n", debug_dump_func(key->sampler[i].compare_func, TRUE));
            debug_printf("  .normalized_coords = %u\n", key->sampler[i].normalized_coords);
            debug_printf("  .prefilter = %u\n", key->sampler[i].prefilter);
         }
      }
   }

   variant = CALLOC_STRUCT(lp_fragment_shader_variant);
   if(!variant)
      return NULL;

   variant->shader = shader;
   memcpy(&variant->key, key, sizeof *key);
>>>>>>> 12eb32e3

   /* TODO: actually pick these based on the fs and color buffer
    * characteristics. */

   memset(&fs_type, 0, sizeof fs_type);
   fs_type.floating = TRUE; /* floating point values */
   fs_type.sign = TRUE;     /* values are signed */
   fs_type.norm = FALSE;    /* values are not limited to [0,1] or [-1,1] */
   fs_type.width = 32;      /* 32-bit float */
   fs_type.length = 4;      /* 4 elements per vector */
   num_fs = 4;              /* number of quads per block */

   memset(&blend_type, 0, sizeof blend_type);
   blend_type.floating = FALSE; /* values are integers */
   blend_type.sign = FALSE;     /* values are unsigned */
   blend_type.norm = TRUE;      /* values are in [0,1] or [-1,1] */
   blend_type.width = 8;        /* 8-bit ubyte values */
   blend_type.length = 16;      /* 16 elements per vector */

   /* 
    * Generate the function prototype. Any change here must be reflected in
    * lp_jit.h's lp_jit_frag_func function pointer type, and vice-versa.
    */

   fs_elem_type = lp_build_elem_type(fs_type);
   fs_vec_type = lp_build_vec_type(fs_type);
   fs_int_vec_type = lp_build_int_vec_type(fs_type);

   blend_vec_type = lp_build_vec_type(blend_type);
   blend_int_vec_type = lp_build_int_vec_type(blend_type);

   arg_types[0] = screen->context_ptr_type;            /* context */
   arg_types[1] = LLVMInt32Type();                     /* x */
   arg_types[2] = LLVMInt32Type();                     /* y */
   arg_types[3] = LLVMPointerType(fs_elem_type, 0);    /* a0 */
   arg_types[4] = LLVMPointerType(fs_elem_type, 0);    /* dadx */
   arg_types[5] = LLVMPointerType(fs_elem_type, 0);    /* dady */
   arg_types[6] = LLVMPointerType(LLVMPointerType(blend_vec_type, 0), 0);  /* color */
   arg_types[7] = LLVMPointerType(fs_int_vec_type, 0); /* depth */
   arg_types[8] = LLVMInt32Type();                     /* c0 */
   arg_types[9] = LLVMInt32Type();                     /* c1 */
   arg_types[10] = LLVMInt32Type();                    /* c2 */
   /* Note: the step arrays are built as int32[16] but we interpret
    * them here as int32_vec4[4].
    */
   arg_types[11] = LLVMPointerType(int32_vec4_type, 0);/* step0 */
   arg_types[12] = LLVMPointerType(int32_vec4_type, 0);/* step1 */
   arg_types[13] = LLVMPointerType(int32_vec4_type, 0);/* step2 */

   func_type = LLVMFunctionType(LLVMVoidType(), arg_types, Elements(arg_types), 0);

   function = LLVMAddFunction(screen->module, "shader", func_type);
   LLVMSetFunctionCallConv(function, LLVMCCallConv);

   variant->function[do_tri_test] = function;


   /* XXX: need to propagate noalias down into color param now we are
    * passing a pointer-to-pointer?
    */
   for(i = 0; i < Elements(arg_types); ++i)
      if(LLVMGetTypeKind(arg_types[i]) == LLVMPointerTypeKind)
         LLVMAddAttribute(LLVMGetParam(function, i), LLVMNoAliasAttribute);

   context_ptr  = LLVMGetParam(function, 0);
   x            = LLVMGetParam(function, 1);
   y            = LLVMGetParam(function, 2);
   a0_ptr       = LLVMGetParam(function, 3);
   dadx_ptr     = LLVMGetParam(function, 4);
   dady_ptr     = LLVMGetParam(function, 5);
   color_ptr_ptr = LLVMGetParam(function, 6);
   depth_ptr    = LLVMGetParam(function, 7);
   c0           = LLVMGetParam(function, 8);
   c1           = LLVMGetParam(function, 9);
   c2           = LLVMGetParam(function, 10);
   step0_ptr    = LLVMGetParam(function, 11);
   step1_ptr    = LLVMGetParam(function, 12);
   step2_ptr    = LLVMGetParam(function, 13);

   lp_build_name(context_ptr, "context");
   lp_build_name(x, "x");
   lp_build_name(y, "y");
   lp_build_name(a0_ptr, "a0");
   lp_build_name(dadx_ptr, "dadx");
   lp_build_name(dady_ptr, "dady");
   lp_build_name(color_ptr_ptr, "color_ptr");
   lp_build_name(depth_ptr, "depth");
   lp_build_name(c0, "c0");
   lp_build_name(c1, "c1");
   lp_build_name(c2, "c2");
   lp_build_name(step0_ptr, "step0");
   lp_build_name(step1_ptr, "step1");
   lp_build_name(step2_ptr, "step2");

   /*
    * Function body
    */

   block = LLVMAppendBasicBlock(function, "entry");
   builder = LLVMCreateBuilder();
   LLVMPositionBuilderAtEnd(builder, block);

   generate_pos0(builder, x, y, &x0, &y0);

   lp_build_interp_soa_init(&interp, 
                            shader->base.tokens,
                            key->flatshade,
                            builder, fs_type,
                            a0_ptr, dadx_ptr, dady_ptr,
                            x0, y0);

   /* code generated texture sampling */
   sampler = lp_llvm_sampler_soa_create(key->sampler, context_ptr);

   /* loop over quads in the block */
   for(i = 0; i < num_fs; ++i) {
      LLVMValueRef index = LLVMConstInt(LLVMInt32Type(), i, 0);
      LLVMValueRef out_color[PIPE_MAX_COLOR_BUFS][NUM_CHANNELS];
      LLVMValueRef depth_ptr_i;
      int cbuf;

      if(i != 0)
         lp_build_interp_soa_update(&interp, i);

      depth_ptr_i = LLVMBuildGEP(builder, depth_ptr, &index, 1, "");

      generate_fs(lp, shader, key,
                  builder,
                  fs_type,
                  context_ptr,
                  i,
                  &interp,
                  sampler,
                  &fs_mask[i], /* output */
                  out_color,
                  depth_ptr_i,
                  do_tri_test,
                  c0, c1, c2,
                  step0_ptr, step1_ptr, step2_ptr);

      for(cbuf = 0; cbuf < key->nr_cbufs; cbuf++)
	 for(chan = 0; chan < NUM_CHANNELS; ++chan)
	    fs_out_color[cbuf][chan][i] = out_color[cbuf][chan];
   }

   sampler->destroy(sampler);

   /* Loop over color outputs / color buffers to do blending.
    */
   for(cbuf = 0; cbuf < key->nr_cbufs; cbuf++) {
      LLVMValueRef color_ptr;
      LLVMValueRef index = LLVMConstInt(LLVMInt32Type(), cbuf, 0);

      /* 
       * Convert the fs's output color and mask to fit to the blending type. 
       */
      for(chan = 0; chan < NUM_CHANNELS; ++chan) {
	 lp_build_conv(builder, fs_type, blend_type,
		       fs_out_color[cbuf][chan], num_fs,
		       &blend_in_color[chan], 1);
	 lp_build_name(blend_in_color[chan], "color%d.%c", cbuf, "rgba"[chan]);
      }

      lp_build_conv_mask(builder, fs_type, blend_type,
			 fs_mask, num_fs,
			 &blend_mask, 1);

      color_ptr = LLVMBuildLoad(builder, 
				LLVMBuildGEP(builder, color_ptr_ptr, &index, 1, ""),
				"");
      lp_build_name(color_ptr, "color_ptr%d", cbuf);

      /*
       * Blending.
       */
      generate_blend(&key->blend,
		     builder,
		     blend_type,
		     context_ptr,
		     blend_mask,
		     blend_in_color,
		     color_ptr);
   }

   LLVMBuildRetVoid(builder);

   LLVMDisposeBuilder(builder);


   /* Verify the LLVM IR.  If invalid, dump and abort */
#ifdef DEBUG
   if(LLVMVerifyFunction(function, LLVMPrintMessageAction)) {
      if (1)
         LLVMDumpValue(function);
      abort();
   }
#endif

   /* Apply optimizations to LLVM IR */
   if (1)
      LLVMRunFunctionPassManager(screen->pass, function);

   if (LP_DEBUG & DEBUG_JIT) {
      /* Print the LLVM IR to stderr */
      LLVMDumpValue(function);
      debug_printf("\n");
   }

   /*
    * Translate the LLVM IR into machine code.
    */
   variant->jit_function[do_tri_test] = (lp_jit_frag_func)LLVMGetPointerToGlobal(screen->engine, function);

   if (LP_DEBUG & DEBUG_ASM)
      lp_disassemble(variant->jit_function[do_tri_test]);
}


static struct lp_fragment_shader_variant *
generate_variant(struct llvmpipe_context *lp,
                 struct lp_fragment_shader *shader,
                 const struct lp_fragment_shader_variant_key *key)
{
   struct lp_fragment_shader_variant *variant;

   if (LP_DEBUG & DEBUG_JIT) {
      unsigned i;

      tgsi_dump(shader->base.tokens, 0);
      if(key->depth.enabled) {
         debug_printf("depth.format = %s\n", pf_name(key->zsbuf_format));
         debug_printf("depth.func = %s\n", debug_dump_func(key->depth.func, TRUE));
         debug_printf("depth.writemask = %u\n", key->depth.writemask);
      }
      if(key->alpha.enabled) {
         debug_printf("alpha.func = %s\n", debug_dump_func(key->alpha.func, TRUE));
         debug_printf("alpha.ref_value = %f\n", key->alpha.ref_value);
      }
      if(key->blend.logicop_enable) {
         debug_printf("blend.logicop_func = %u\n", key->blend.logicop_func);
      }
      else if(key->blend.blend_enable) {
         debug_printf("blend.rgb_func = %s\n",   debug_dump_blend_func  (key->blend.rgb_func, TRUE));
         debug_printf("rgb_src_factor = %s\n",   debug_dump_blend_factor(key->blend.rgb_src_factor, TRUE));
         debug_printf("rgb_dst_factor = %s\n",   debug_dump_blend_factor(key->blend.rgb_dst_factor, TRUE));
         debug_printf("alpha_func = %s\n",       debug_dump_blend_func  (key->blend.alpha_func, TRUE));
         debug_printf("alpha_src_factor = %s\n", debug_dump_blend_factor(key->blend.alpha_src_factor, TRUE));
         debug_printf("alpha_dst_factor = %s\n", debug_dump_blend_factor(key->blend.alpha_dst_factor, TRUE));
      }
      debug_printf("blend.colormask = 0x%x\n", key->blend.colormask);
      for(i = 0; i < PIPE_MAX_SAMPLERS; ++i) {
         if(key->sampler[i].format) {
            debug_printf("sampler[%u] = \n", i);
            debug_printf("  .format = %s\n",
                         pf_name(key->sampler[i].format));
            debug_printf("  .target = %s\n",
                         debug_dump_tex_target(key->sampler[i].target, TRUE));
            debug_printf("  .pot = %u %u %u\n",
                         key->sampler[i].pot_width,
                         key->sampler[i].pot_height,
                         key->sampler[i].pot_depth);
            debug_printf("  .wrap = %s %s %s\n",
                         debug_dump_tex_wrap(key->sampler[i].wrap_s, TRUE),
                         debug_dump_tex_wrap(key->sampler[i].wrap_t, TRUE),
                         debug_dump_tex_wrap(key->sampler[i].wrap_r, TRUE));
            debug_printf("  .min_img_filter = %s\n",
                         debug_dump_tex_filter(key->sampler[i].min_img_filter, TRUE));
            debug_printf("  .min_mip_filter = %s\n",
                         debug_dump_tex_mipfilter(key->sampler[i].min_mip_filter, TRUE));
            debug_printf("  .mag_img_filter = %s\n",
                         debug_dump_tex_filter(key->sampler[i].mag_img_filter, TRUE));
            if(key->sampler[i].compare_mode != PIPE_TEX_COMPARE_NONE)
               debug_printf("  .compare_func = %s\n", debug_dump_func(key->sampler[i].compare_func, TRUE));
            debug_printf("  .normalized_coords = %u\n", key->sampler[i].normalized_coords);
            debug_printf("  .prefilter = %u\n", key->sampler[i].prefilter);
         }
      }
   }

   variant = CALLOC_STRUCT(lp_fragment_shader_variant);
   if(!variant)
      return NULL;

   variant->shader = shader;
   memcpy(&variant->key, key, sizeof *key);

   generate_fragment(lp, shader, variant, 0);
   generate_fragment(lp, shader, variant, 1);

   /* insert new variant into linked list */
   variant->next = shader->variants;
   shader->variants = variant;

   return variant;
}


void *
llvmpipe_create_fs_state(struct pipe_context *pipe,
                         const struct pipe_shader_state *templ)
{
   struct lp_fragment_shader *shader;

   shader = CALLOC_STRUCT(lp_fragment_shader);
   if (!shader)
      return NULL;

   /* get/save the summary info for this shader */
   tgsi_scan_shader(templ->tokens, &shader->info);

   /* we need to keep a local copy of the tokens */
   shader->base.tokens = tgsi_dup_tokens(templ->tokens);

   return shader;
}


void
llvmpipe_bind_fs_state(struct pipe_context *pipe, void *fs)
{
   struct llvmpipe_context *llvmpipe = llvmpipe_context(pipe);

   if (llvmpipe->fs == fs)
      return;

   draw_flush(llvmpipe->draw);

   llvmpipe->fs = fs;

   llvmpipe->dirty |= LP_NEW_FS;
}


void
llvmpipe_delete_fs_state(struct pipe_context *pipe, void *fs)
{
   struct llvmpipe_context *llvmpipe = llvmpipe_context(pipe);
   struct llvmpipe_screen *screen = llvmpipe_screen(pipe->screen);
   struct lp_fragment_shader *shader = fs;
   struct lp_fragment_shader_variant *variant;

   assert(fs != llvmpipe->fs);
   (void) llvmpipe;

   variant = shader->variants;
   while(variant) {
      struct lp_fragment_shader_variant *next = variant->next;
      unsigned i;

      for (i = 0; i < Elements(variant->function); i++) {
         if (variant->function[i]) {
            if (variant->jit_function[i])
               LLVMFreeMachineCodeForFunction(screen->engine,
                                              variant->function[i]);
            LLVMDeleteFunction(variant->function[i]);
         }
      }

      FREE(variant);

      variant = next;
   }

   FREE((void *) shader->base.tokens);
   FREE(shader);
}



void
llvmpipe_set_constant_buffer(struct pipe_context *pipe,
                             uint shader, uint index,
                             struct pipe_buffer *constants)
{
   struct llvmpipe_context *llvmpipe = llvmpipe_context(pipe);
   unsigned size = constants ? constants->size : 0;
   const void *data = constants ? llvmpipe_buffer(constants)->data : NULL;

   assert(shader < PIPE_SHADER_TYPES);
   assert(index == 0);

   if(llvmpipe->constants[shader] == constants)
      return;

   draw_flush(llvmpipe->draw);

   /* note: reference counting */
   pipe_buffer_reference(&llvmpipe->constants[shader], constants);

   if(shader == PIPE_SHADER_VERTEX) {
      draw_set_mapped_constant_buffer(llvmpipe->draw, PIPE_SHADER_VERTEX, 0,
                                      data, size);
   }

   llvmpipe->dirty |= LP_NEW_CONSTANTS;
}


/**
 * We need to generate several variants of the fragment pipeline to match
 * all the combinations of the contributing state atoms.
 *
 * TODO: there is actually no reason to tie this to context state -- the
 * generated code could be cached globally in the screen.
 */
static void
make_variant_key(struct llvmpipe_context *lp,
                 struct lp_fragment_shader *shader,
                 struct lp_fragment_shader_variant_key *key)
{
   unsigned i;

   memset(key, 0, sizeof *key);

   if(lp->framebuffer.zsbuf &&
      lp->depth_stencil->depth.enabled) {
      key->zsbuf_format = lp->framebuffer.zsbuf->format;
      memcpy(&key->depth, &lp->depth_stencil->depth, sizeof key->depth);
   }

   key->alpha.enabled = lp->depth_stencil->alpha.enabled;
   if(key->alpha.enabled)
      key->alpha.func = lp->depth_stencil->alpha.func;
   /* alpha.ref_value is passed in jit_context */

   key->flatshade = lp->rasterizer->flatshade;
   key->scissor = lp->rasterizer->scissor;

   if (lp->framebuffer.nr_cbufs) {
      memcpy(&key->blend, lp->blend, sizeof key->blend);
   }

   key->nr_cbufs = lp->framebuffer.nr_cbufs;
   for (i = 0; i < lp->framebuffer.nr_cbufs; i++) {
      const struct util_format_description *format_desc;
      unsigned chan;

      format_desc = util_format_description(lp->framebuffer.cbufs[i]->format);
      assert(format_desc->layout == UTIL_FORMAT_COLORSPACE_RGB ||
             format_desc->layout == UTIL_FORMAT_COLORSPACE_SRGB);

      /* mask out color channels not present in the color buffer.
       * Should be simple to incorporate per-cbuf writemasks:
       */
      for(chan = 0; chan < 4; ++chan) {
         enum util_format_swizzle swizzle = format_desc->swizzle[chan];
<<<<<<< HEAD

         if(swizzle <= UTIL_FORMAT_SWIZZLE_W)
            key->cbuf_blend[i].colormask |= (1 << chan);
=======
         if(swizzle > 4)
            key->blend.rt[0].colormask &= ~(1 << chan);
>>>>>>> 12eb32e3
      }
   }

   for(i = 0; i < PIPE_MAX_SAMPLERS; ++i)
      if(shader->info.file_mask[TGSI_FILE_SAMPLER] & (1 << i))
         lp_sampler_static_state(&key->sampler[i], lp->texture[i], lp->sampler[i]);
}


/**
 * Update fragment state.  This is called just prior to drawing
 * something when some fragment-related state has changed.
 */
void 
llvmpipe_update_fs(struct llvmpipe_context *lp)
{
   struct lp_fragment_shader *shader = lp->fs;
   struct lp_fragment_shader_variant_key key;
   struct lp_fragment_shader_variant *variant;
   boolean opaque;

   make_variant_key(lp, shader, &key);

   variant = shader->variants;
   while(variant) {
      if(memcmp(&variant->key, &key, sizeof key) == 0)
         break;

      variant = variant->next;
   }

   if (!variant) {
      struct util_time t0, t1;
      int64_t dt;
      util_time_get(&t0);

      variant = generate_variant(lp, shader, &key);

      util_time_get(&t1);
      dt = util_time_diff(&t0, &t1);
      LP_COUNT_ADD(llvm_compile_time, dt);
      LP_COUNT_ADD(nr_llvm_compiles, 2);  /* emit vs. omit in/out test */
   }

   shader->current = variant;

   /* TODO: put this in the variant */
   /* TODO: most of these can be relaxed, in particular the colormask */
   opaque = !key.blend.logicop_enable &&
            !key.blend.blend_enable &&
            key.blend.colormask == 0xf &&
            !key.alpha.enabled &&
            !key.depth.enabled &&
            !key.scissor &&
            !shader->info.uses_kill
            ? TRUE : FALSE;

   lp_setup_set_fs_functions(lp->setup, 
                             shader->current->jit_function[0],
                             shader->current->jit_function[1],
                             opaque);
}<|MERGE_RESOLUTION|>--- conflicted
+++ resolved
@@ -65,11 +65,7 @@
 #include "util/u_memory.h"
 #include "util/u_format.h"
 #include "util/u_debug_dump.h"
-<<<<<<< HEAD
 #include "util/u_time.h"
-#include "pipe/internal/p_winsys_screen.h"
-=======
->>>>>>> 12eb32e3
 #include "pipe/p_shader_tokens.h"
 #include "draw/draw_context.h"
 #include "tgsi/tgsi_dump.h"
@@ -633,9 +629,234 @@
    unsigned chan;
    unsigned cbuf;
 
-<<<<<<< HEAD
-=======
+
+   /* TODO: actually pick these based on the fs and color buffer
+    * characteristics. */
+
+   memset(&fs_type, 0, sizeof fs_type);
+   fs_type.floating = TRUE; /* floating point values */
+   fs_type.sign = TRUE;     /* values are signed */
+   fs_type.norm = FALSE;    /* values are not limited to [0,1] or [-1,1] */
+   fs_type.width = 32;      /* 32-bit float */
+   fs_type.length = 4;      /* 4 elements per vector */
+   num_fs = 4;              /* number of quads per block */
+
+   memset(&blend_type, 0, sizeof blend_type);
+   blend_type.floating = FALSE; /* values are integers */
+   blend_type.sign = FALSE;     /* values are unsigned */
+   blend_type.norm = TRUE;      /* values are in [0,1] or [-1,1] */
+   blend_type.width = 8;        /* 8-bit ubyte values */
+   blend_type.length = 16;      /* 16 elements per vector */
+
+   /* 
+    * Generate the function prototype. Any change here must be reflected in
+    * lp_jit.h's lp_jit_frag_func function pointer type, and vice-versa.
+    */
+
+   fs_elem_type = lp_build_elem_type(fs_type);
+   fs_vec_type = lp_build_vec_type(fs_type);
+   fs_int_vec_type = lp_build_int_vec_type(fs_type);
+
+   blend_vec_type = lp_build_vec_type(blend_type);
+   blend_int_vec_type = lp_build_int_vec_type(blend_type);
+
+   arg_types[0] = screen->context_ptr_type;            /* context */
+   arg_types[1] = LLVMInt32Type();                     /* x */
+   arg_types[2] = LLVMInt32Type();                     /* y */
+   arg_types[3] = LLVMPointerType(fs_elem_type, 0);    /* a0 */
+   arg_types[4] = LLVMPointerType(fs_elem_type, 0);    /* dadx */
+   arg_types[5] = LLVMPointerType(fs_elem_type, 0);    /* dady */
+   arg_types[6] = LLVMPointerType(LLVMPointerType(blend_vec_type, 0), 0);  /* color */
+   arg_types[7] = LLVMPointerType(fs_int_vec_type, 0); /* depth */
+   arg_types[8] = LLVMInt32Type();                     /* c0 */
+   arg_types[9] = LLVMInt32Type();                     /* c1 */
+   arg_types[10] = LLVMInt32Type();                    /* c2 */
+   /* Note: the step arrays are built as int32[16] but we interpret
+    * them here as int32_vec4[4].
+    */
+   arg_types[11] = LLVMPointerType(int32_vec4_type, 0);/* step0 */
+   arg_types[12] = LLVMPointerType(int32_vec4_type, 0);/* step1 */
+   arg_types[13] = LLVMPointerType(int32_vec4_type, 0);/* step2 */
+
+   func_type = LLVMFunctionType(LLVMVoidType(), arg_types, Elements(arg_types), 0);
+
+   function = LLVMAddFunction(screen->module, "shader", func_type);
+   LLVMSetFunctionCallConv(function, LLVMCCallConv);
+
+   variant->function[do_tri_test] = function;
+
+
+   /* XXX: need to propagate noalias down into color param now we are
+    * passing a pointer-to-pointer?
+    */
+   for(i = 0; i < Elements(arg_types); ++i)
+      if(LLVMGetTypeKind(arg_types[i]) == LLVMPointerTypeKind)
+         LLVMAddAttribute(LLVMGetParam(function, i), LLVMNoAliasAttribute);
+
+   context_ptr  = LLVMGetParam(function, 0);
+   x            = LLVMGetParam(function, 1);
+   y            = LLVMGetParam(function, 2);
+   a0_ptr       = LLVMGetParam(function, 3);
+   dadx_ptr     = LLVMGetParam(function, 4);
+   dady_ptr     = LLVMGetParam(function, 5);
+   color_ptr_ptr = LLVMGetParam(function, 6);
+   depth_ptr    = LLVMGetParam(function, 7);
+   c0           = LLVMGetParam(function, 8);
+   c1           = LLVMGetParam(function, 9);
+   c2           = LLVMGetParam(function, 10);
+   step0_ptr    = LLVMGetParam(function, 11);
+   step1_ptr    = LLVMGetParam(function, 12);
+   step2_ptr    = LLVMGetParam(function, 13);
+
+   lp_build_name(context_ptr, "context");
+   lp_build_name(x, "x");
+   lp_build_name(y, "y");
+   lp_build_name(a0_ptr, "a0");
+   lp_build_name(dadx_ptr, "dadx");
+   lp_build_name(dady_ptr, "dady");
+   lp_build_name(color_ptr_ptr, "color_ptr");
+   lp_build_name(depth_ptr, "depth");
+   lp_build_name(c0, "c0");
+   lp_build_name(c1, "c1");
+   lp_build_name(c2, "c2");
+   lp_build_name(step0_ptr, "step0");
+   lp_build_name(step1_ptr, "step1");
+   lp_build_name(step2_ptr, "step2");
+
+   /*
+    * Function body
+    */
+
+   block = LLVMAppendBasicBlock(function, "entry");
+   builder = LLVMCreateBuilder();
+   LLVMPositionBuilderAtEnd(builder, block);
+
+   generate_pos0(builder, x, y, &x0, &y0);
+
+   lp_build_interp_soa_init(&interp, 
+                            shader->base.tokens,
+                            key->flatshade,
+                            builder, fs_type,
+                            a0_ptr, dadx_ptr, dady_ptr,
+                            x0, y0);
+
+   /* code generated texture sampling */
+   sampler = lp_llvm_sampler_soa_create(key->sampler, context_ptr);
+
+   /* loop over quads in the block */
+   for(i = 0; i < num_fs; ++i) {
+      LLVMValueRef index = LLVMConstInt(LLVMInt32Type(), i, 0);
+      LLVMValueRef out_color[PIPE_MAX_COLOR_BUFS][NUM_CHANNELS];
+      LLVMValueRef depth_ptr_i;
+      int cbuf;
+
+      if(i != 0)
+         lp_build_interp_soa_update(&interp, i);
+
+      depth_ptr_i = LLVMBuildGEP(builder, depth_ptr, &index, 1, "");
+
+      generate_fs(lp, shader, key,
+                  builder,
+                  fs_type,
+                  context_ptr,
+                  i,
+                  &interp,
+                  sampler,
+                  &fs_mask[i], /* output */
+                  out_color,
+                  depth_ptr_i,
+                  do_tri_test,
+                  c0, c1, c2,
+                  step0_ptr, step1_ptr, step2_ptr);
+
+      for(cbuf = 0; cbuf < key->nr_cbufs; cbuf++)
+	 for(chan = 0; chan < NUM_CHANNELS; ++chan)
+	    fs_out_color[cbuf][chan][i] = out_color[cbuf][chan];
+   }
+
+   sampler->destroy(sampler);
+
+   /* Loop over color outputs / color buffers to do blending.
+    */
+   for(cbuf = 0; cbuf < key->nr_cbufs; cbuf++) {
+      LLVMValueRef color_ptr;
+      LLVMValueRef index = LLVMConstInt(LLVMInt32Type(), cbuf, 0);
+
+      /* 
+       * Convert the fs's output color and mask to fit to the blending type. 
+       */
+      for(chan = 0; chan < NUM_CHANNELS; ++chan) {
+	 lp_build_conv(builder, fs_type, blend_type,
+		       fs_out_color[cbuf][chan], num_fs,
+		       &blend_in_color[chan], 1);
+	 lp_build_name(blend_in_color[chan], "color%d.%c", cbuf, "rgba"[chan]);
+      }
+
+      lp_build_conv_mask(builder, fs_type, blend_type,
+			 fs_mask, num_fs,
+			 &blend_mask, 1);
+
+      color_ptr = LLVMBuildLoad(builder, 
+				LLVMBuildGEP(builder, color_ptr_ptr, &index, 1, ""),
+				"");
+      lp_build_name(color_ptr, "color_ptr%d", cbuf);
+
+      /*
+       * Blending.
+       */
+      generate_blend(&key->blend,
+		     builder,
+		     blend_type,
+		     context_ptr,
+		     blend_mask,
+		     blend_in_color,
+		     color_ptr);
+   }
+
+   LLVMBuildRetVoid(builder);
+
+   LLVMDisposeBuilder(builder);
+
+
+   /* Verify the LLVM IR.  If invalid, dump and abort */
+#ifdef DEBUG
+   if(LLVMVerifyFunction(function, LLVMPrintMessageAction)) {
+      if (1)
+         LLVMDumpValue(function);
+      abort();
+   }
+#endif
+
+   /* Apply optimizations to LLVM IR */
+   if (1)
+      LLVMRunFunctionPassManager(screen->pass, function);
+
    if (LP_DEBUG & DEBUG_JIT) {
+      /* Print the LLVM IR to stderr */
+      LLVMDumpValue(function);
+      debug_printf("\n");
+   }
+
+   /*
+    * Translate the LLVM IR into machine code.
+    */
+   variant->jit_function[do_tri_test] = (lp_jit_frag_func)LLVMGetPointerToGlobal(screen->engine, function);
+
+   if (LP_DEBUG & DEBUG_ASM)
+      lp_disassemble(variant->jit_function[do_tri_test]);
+}
+
+
+static struct lp_fragment_shader_variant *
+generate_variant(struct llvmpipe_context *lp,
+                 struct lp_fragment_shader *shader,
+                 const struct lp_fragment_shader_variant_key *key)
+{
+   struct lp_fragment_shader_variant *variant;
+
+   if (LP_DEBUG & DEBUG_JIT) {
+      unsigned i;
+
       tgsi_dump(shader->base.tokens, 0);
       if(key->depth.enabled) {
          debug_printf("depth.format = %s\n", pf_name(key->zsbuf_format));
@@ -693,292 +914,6 @@
 
    variant->shader = shader;
    memcpy(&variant->key, key, sizeof *key);
->>>>>>> 12eb32e3
-
-   /* TODO: actually pick these based on the fs and color buffer
-    * characteristics. */
-
-   memset(&fs_type, 0, sizeof fs_type);
-   fs_type.floating = TRUE; /* floating point values */
-   fs_type.sign = TRUE;     /* values are signed */
-   fs_type.norm = FALSE;    /* values are not limited to [0,1] or [-1,1] */
-   fs_type.width = 32;      /* 32-bit float */
-   fs_type.length = 4;      /* 4 elements per vector */
-   num_fs = 4;              /* number of quads per block */
-
-   memset(&blend_type, 0, sizeof blend_type);
-   blend_type.floating = FALSE; /* values are integers */
-   blend_type.sign = FALSE;     /* values are unsigned */
-   blend_type.norm = TRUE;      /* values are in [0,1] or [-1,1] */
-   blend_type.width = 8;        /* 8-bit ubyte values */
-   blend_type.length = 16;      /* 16 elements per vector */
-
-   /* 
-    * Generate the function prototype. Any change here must be reflected in
-    * lp_jit.h's lp_jit_frag_func function pointer type, and vice-versa.
-    */
-
-   fs_elem_type = lp_build_elem_type(fs_type);
-   fs_vec_type = lp_build_vec_type(fs_type);
-   fs_int_vec_type = lp_build_int_vec_type(fs_type);
-
-   blend_vec_type = lp_build_vec_type(blend_type);
-   blend_int_vec_type = lp_build_int_vec_type(blend_type);
-
-   arg_types[0] = screen->context_ptr_type;            /* context */
-   arg_types[1] = LLVMInt32Type();                     /* x */
-   arg_types[2] = LLVMInt32Type();                     /* y */
-   arg_types[3] = LLVMPointerType(fs_elem_type, 0);    /* a0 */
-   arg_types[4] = LLVMPointerType(fs_elem_type, 0);    /* dadx */
-   arg_types[5] = LLVMPointerType(fs_elem_type, 0);    /* dady */
-   arg_types[6] = LLVMPointerType(LLVMPointerType(blend_vec_type, 0), 0);  /* color */
-   arg_types[7] = LLVMPointerType(fs_int_vec_type, 0); /* depth */
-   arg_types[8] = LLVMInt32Type();                     /* c0 */
-   arg_types[9] = LLVMInt32Type();                     /* c1 */
-   arg_types[10] = LLVMInt32Type();                    /* c2 */
-   /* Note: the step arrays are built as int32[16] but we interpret
-    * them here as int32_vec4[4].
-    */
-   arg_types[11] = LLVMPointerType(int32_vec4_type, 0);/* step0 */
-   arg_types[12] = LLVMPointerType(int32_vec4_type, 0);/* step1 */
-   arg_types[13] = LLVMPointerType(int32_vec4_type, 0);/* step2 */
-
-   func_type = LLVMFunctionType(LLVMVoidType(), arg_types, Elements(arg_types), 0);
-
-   function = LLVMAddFunction(screen->module, "shader", func_type);
-   LLVMSetFunctionCallConv(function, LLVMCCallConv);
-
-   variant->function[do_tri_test] = function;
-
-
-   /* XXX: need to propagate noalias down into color param now we are
-    * passing a pointer-to-pointer?
-    */
-   for(i = 0; i < Elements(arg_types); ++i)
-      if(LLVMGetTypeKind(arg_types[i]) == LLVMPointerTypeKind)
-         LLVMAddAttribute(LLVMGetParam(function, i), LLVMNoAliasAttribute);
-
-   context_ptr  = LLVMGetParam(function, 0);
-   x            = LLVMGetParam(function, 1);
-   y            = LLVMGetParam(function, 2);
-   a0_ptr       = LLVMGetParam(function, 3);
-   dadx_ptr     = LLVMGetParam(function, 4);
-   dady_ptr     = LLVMGetParam(function, 5);
-   color_ptr_ptr = LLVMGetParam(function, 6);
-   depth_ptr    = LLVMGetParam(function, 7);
-   c0           = LLVMGetParam(function, 8);
-   c1           = LLVMGetParam(function, 9);
-   c2           = LLVMGetParam(function, 10);
-   step0_ptr    = LLVMGetParam(function, 11);
-   step1_ptr    = LLVMGetParam(function, 12);
-   step2_ptr    = LLVMGetParam(function, 13);
-
-   lp_build_name(context_ptr, "context");
-   lp_build_name(x, "x");
-   lp_build_name(y, "y");
-   lp_build_name(a0_ptr, "a0");
-   lp_build_name(dadx_ptr, "dadx");
-   lp_build_name(dady_ptr, "dady");
-   lp_build_name(color_ptr_ptr, "color_ptr");
-   lp_build_name(depth_ptr, "depth");
-   lp_build_name(c0, "c0");
-   lp_build_name(c1, "c1");
-   lp_build_name(c2, "c2");
-   lp_build_name(step0_ptr, "step0");
-   lp_build_name(step1_ptr, "step1");
-   lp_build_name(step2_ptr, "step2");
-
-   /*
-    * Function body
-    */
-
-   block = LLVMAppendBasicBlock(function, "entry");
-   builder = LLVMCreateBuilder();
-   LLVMPositionBuilderAtEnd(builder, block);
-
-   generate_pos0(builder, x, y, &x0, &y0);
-
-   lp_build_interp_soa_init(&interp, 
-                            shader->base.tokens,
-                            key->flatshade,
-                            builder, fs_type,
-                            a0_ptr, dadx_ptr, dady_ptr,
-                            x0, y0);
-
-   /* code generated texture sampling */
-   sampler = lp_llvm_sampler_soa_create(key->sampler, context_ptr);
-
-   /* loop over quads in the block */
-   for(i = 0; i < num_fs; ++i) {
-      LLVMValueRef index = LLVMConstInt(LLVMInt32Type(), i, 0);
-      LLVMValueRef out_color[PIPE_MAX_COLOR_BUFS][NUM_CHANNELS];
-      LLVMValueRef depth_ptr_i;
-      int cbuf;
-
-      if(i != 0)
-         lp_build_interp_soa_update(&interp, i);
-
-      depth_ptr_i = LLVMBuildGEP(builder, depth_ptr, &index, 1, "");
-
-      generate_fs(lp, shader, key,
-                  builder,
-                  fs_type,
-                  context_ptr,
-                  i,
-                  &interp,
-                  sampler,
-                  &fs_mask[i], /* output */
-                  out_color,
-                  depth_ptr_i,
-                  do_tri_test,
-                  c0, c1, c2,
-                  step0_ptr, step1_ptr, step2_ptr);
-
-      for(cbuf = 0; cbuf < key->nr_cbufs; cbuf++)
-	 for(chan = 0; chan < NUM_CHANNELS; ++chan)
-	    fs_out_color[cbuf][chan][i] = out_color[cbuf][chan];
-   }
-
-   sampler->destroy(sampler);
-
-   /* Loop over color outputs / color buffers to do blending.
-    */
-   for(cbuf = 0; cbuf < key->nr_cbufs; cbuf++) {
-      LLVMValueRef color_ptr;
-      LLVMValueRef index = LLVMConstInt(LLVMInt32Type(), cbuf, 0);
-
-      /* 
-       * Convert the fs's output color and mask to fit to the blending type. 
-       */
-      for(chan = 0; chan < NUM_CHANNELS; ++chan) {
-	 lp_build_conv(builder, fs_type, blend_type,
-		       fs_out_color[cbuf][chan], num_fs,
-		       &blend_in_color[chan], 1);
-	 lp_build_name(blend_in_color[chan], "color%d.%c", cbuf, "rgba"[chan]);
-      }
-
-      lp_build_conv_mask(builder, fs_type, blend_type,
-			 fs_mask, num_fs,
-			 &blend_mask, 1);
-
-      color_ptr = LLVMBuildLoad(builder, 
-				LLVMBuildGEP(builder, color_ptr_ptr, &index, 1, ""),
-				"");
-      lp_build_name(color_ptr, "color_ptr%d", cbuf);
-
-      /*
-       * Blending.
-       */
-      generate_blend(&key->blend,
-		     builder,
-		     blend_type,
-		     context_ptr,
-		     blend_mask,
-		     blend_in_color,
-		     color_ptr);
-   }
-
-   LLVMBuildRetVoid(builder);
-
-   LLVMDisposeBuilder(builder);
-
-
-   /* Verify the LLVM IR.  If invalid, dump and abort */
-#ifdef DEBUG
-   if(LLVMVerifyFunction(function, LLVMPrintMessageAction)) {
-      if (1)
-         LLVMDumpValue(function);
-      abort();
-   }
-#endif
-
-   /* Apply optimizations to LLVM IR */
-   if (1)
-      LLVMRunFunctionPassManager(screen->pass, function);
-
-   if (LP_DEBUG & DEBUG_JIT) {
-      /* Print the LLVM IR to stderr */
-      LLVMDumpValue(function);
-      debug_printf("\n");
-   }
-
-   /*
-    * Translate the LLVM IR into machine code.
-    */
-   variant->jit_function[do_tri_test] = (lp_jit_frag_func)LLVMGetPointerToGlobal(screen->engine, function);
-
-   if (LP_DEBUG & DEBUG_ASM)
-      lp_disassemble(variant->jit_function[do_tri_test]);
-}
-
-
-static struct lp_fragment_shader_variant *
-generate_variant(struct llvmpipe_context *lp,
-                 struct lp_fragment_shader *shader,
-                 const struct lp_fragment_shader_variant_key *key)
-{
-   struct lp_fragment_shader_variant *variant;
-
-   if (LP_DEBUG & DEBUG_JIT) {
-      unsigned i;
-
-      tgsi_dump(shader->base.tokens, 0);
-      if(key->depth.enabled) {
-         debug_printf("depth.format = %s\n", pf_name(key->zsbuf_format));
-         debug_printf("depth.func = %s\n", debug_dump_func(key->depth.func, TRUE));
-         debug_printf("depth.writemask = %u\n", key->depth.writemask);
-      }
-      if(key->alpha.enabled) {
-         debug_printf("alpha.func = %s\n", debug_dump_func(key->alpha.func, TRUE));
-         debug_printf("alpha.ref_value = %f\n", key->alpha.ref_value);
-      }
-      if(key->blend.logicop_enable) {
-         debug_printf("blend.logicop_func = %u\n", key->blend.logicop_func);
-      }
-      else if(key->blend.blend_enable) {
-         debug_printf("blend.rgb_func = %s\n",   debug_dump_blend_func  (key->blend.rgb_func, TRUE));
-         debug_printf("rgb_src_factor = %s\n",   debug_dump_blend_factor(key->blend.rgb_src_factor, TRUE));
-         debug_printf("rgb_dst_factor = %s\n",   debug_dump_blend_factor(key->blend.rgb_dst_factor, TRUE));
-         debug_printf("alpha_func = %s\n",       debug_dump_blend_func  (key->blend.alpha_func, TRUE));
-         debug_printf("alpha_src_factor = %s\n", debug_dump_blend_factor(key->blend.alpha_src_factor, TRUE));
-         debug_printf("alpha_dst_factor = %s\n", debug_dump_blend_factor(key->blend.alpha_dst_factor, TRUE));
-      }
-      debug_printf("blend.colormask = 0x%x\n", key->blend.colormask);
-      for(i = 0; i < PIPE_MAX_SAMPLERS; ++i) {
-         if(key->sampler[i].format) {
-            debug_printf("sampler[%u] = \n", i);
-            debug_printf("  .format = %s\n",
-                         pf_name(key->sampler[i].format));
-            debug_printf("  .target = %s\n",
-                         debug_dump_tex_target(key->sampler[i].target, TRUE));
-            debug_printf("  .pot = %u %u %u\n",
-                         key->sampler[i].pot_width,
-                         key->sampler[i].pot_height,
-                         key->sampler[i].pot_depth);
-            debug_printf("  .wrap = %s %s %s\n",
-                         debug_dump_tex_wrap(key->sampler[i].wrap_s, TRUE),
-                         debug_dump_tex_wrap(key->sampler[i].wrap_t, TRUE),
-                         debug_dump_tex_wrap(key->sampler[i].wrap_r, TRUE));
-            debug_printf("  .min_img_filter = %s\n",
-                         debug_dump_tex_filter(key->sampler[i].min_img_filter, TRUE));
-            debug_printf("  .min_mip_filter = %s\n",
-                         debug_dump_tex_mipfilter(key->sampler[i].min_mip_filter, TRUE));
-            debug_printf("  .mag_img_filter = %s\n",
-                         debug_dump_tex_filter(key->sampler[i].mag_img_filter, TRUE));
-            if(key->sampler[i].compare_mode != PIPE_TEX_COMPARE_NONE)
-               debug_printf("  .compare_func = %s\n", debug_dump_func(key->sampler[i].compare_func, TRUE));
-            debug_printf("  .normalized_coords = %u\n", key->sampler[i].normalized_coords);
-            debug_printf("  .prefilter = %u\n", key->sampler[i].prefilter);
-         }
-      }
-   }
-
-   variant = CALLOC_STRUCT(lp_fragment_shader_variant);
-   if(!variant)
-      return NULL;
-
-   variant->shader = shader;
-   memcpy(&variant->key, key, sizeof *key);
 
    generate_fragment(lp, shader, variant, 0);
    generate_fragment(lp, shader, variant, 1);
@@ -1140,14 +1075,9 @@
        */
       for(chan = 0; chan < 4; ++chan) {
          enum util_format_swizzle swizzle = format_desc->swizzle[chan];
-<<<<<<< HEAD
 
          if(swizzle <= UTIL_FORMAT_SWIZZLE_W)
-            key->cbuf_blend[i].colormask |= (1 << chan);
-=======
-         if(swizzle > 4)
-            key->blend.rt[0].colormask &= ~(1 << chan);
->>>>>>> 12eb32e3
+            key->blend.rt[0].colormask |= (1 << chan);
       }
    }
 
@@ -1197,8 +1127,8 @@
    /* TODO: put this in the variant */
    /* TODO: most of these can be relaxed, in particular the colormask */
    opaque = !key.blend.logicop_enable &&
-            !key.blend.blend_enable &&
-            key.blend.colormask == 0xf &&
+            !key.blend.rt[0].blend_enable &&
+            key.blend.rt[0].colormask == 0xf &&
             !key.alpha.enabled &&
             !key.depth.enabled &&
             !key.scissor &&
