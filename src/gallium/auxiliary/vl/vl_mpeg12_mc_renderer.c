--- conflicted
+++ resolved
@@ -835,10 +835,6 @@
    template.height0 = r->pot_buffers ?
       util_next_power_of_two(r->picture_height) : r->picture_height;
    template.depth0 = 1;
-<<<<<<< HEAD
-   util_format_get_block(template.format, &template.block);
-=======
->>>>>>> 294bd53d
    template.tex_usage = PIPE_TEXTURE_USAGE_SAMPLER | PIPE_TEXTURE_USAGE_DYNAMIC;
 
    r->textures.individual.y = r->pipe->screen->texture_create(r->pipe->screen, &template);
